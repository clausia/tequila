import qulacs
import numbers, numpy
from tequila import TequilaException
from tequila.utils.bitstrings import BitNumbering, BitString, BitStringLSB
from tequila.wavefunction.qubit_wavefunction import QubitWaveFunction
from tequila.simulators.simulator_base import BackendCircuit, BackendExpectationValue, QCircuit, change_basis

"""
Developer Note:
    Qulacs uses different Rotational Gate conventions: Rx(angle) = exp(i angle/2 X) instead of exp(-i angle/2 X)
    And the same for MultiPauli rotational gates
    The angles are scaled with -1.0 to keep things consistent with the rest of tequila
"""

class TequilaQulacsException(TequilaException):
    def __str__(self):
        return "Error in qulacs backend:" + self.message

class BackendCircuitQulacs(BackendCircuit):
    """
    Class representing circuits compiled to qulacs.
    See BackendCircuit for documentation of features and methods inherited therefrom

    Attributes
    ----------
    counter:
        counts how many distinct sympy.Symbol objects are employed in the circuit.
    has_noise:
        whether or not the circuit is noisy. needed by the expectationvalue to do sampling properly.
    noise_lookup: dict:
        dict mapping strings to lists of constructors for cirq noise channel objects.
    op_lookup: dict:
        dictionary mapping strings (tequila gate names) to cirq.ops objects.
    variables: list:
        a list of the qulacs variables of the circuit.

    Methods
    -------
    add_noise_to_circuit:
        apply a tequila NoiseModel to a qulacs circuit, by translating the NoiseModel's instructions into noise gates.
    """

    compiler_arguments = {
        "trotterized": True,
        "swap": False,
        "multitarget": True,
        "controlled_rotation": True, # needed for gates depending on variables
        "gaussian": True,
        "exponential_pauli": False,
        "controlled_exponential_pauli": True,
        "phase": True,
        "power": True,
        "hadamard_power": True,
        "controlled_power": True,
        "controlled_phase": True,
        "toffoli": False,
        "phase_to_z": True,
        "cc_max": False
    }

    numbering = BitNumbering.LSB

    def initialize_state(self, n_qubits = None):
        if n_qubits is None:
            n_qubits = self.n_qubits
        return qulacs.QuantumState(n_qubits)


    def __init__(self, abstract_circuit, noise=None, *args, **kwargs):
        """

        Parameters
        ----------
        abstract_circuit: QCircuit:
            the circuit to compile to qulacs
        noise: optional:
            noise to apply to the circuit.
        args
        kwargs
        """
        self.op_lookup = {
            'I': qulacs.gate.Identity,
            'X': qulacs.gate.X,
            'Y': qulacs.gate.Y,
            'Z': qulacs.gate.Z,
            'H': qulacs.gate.H,
            'Rx': (lambda c: c.add_parametric_RX_gate, qulacs.gate.RX),
            'Ry': (lambda c: c.add_parametric_RY_gate, qulacs.gate.RY),
            'Rz': (lambda c: c.add_parametric_RZ_gate, qulacs.gate.RZ),
            'SWAP': qulacs.gate.SWAP,
            'Measure': qulacs.gate.Measurement,
            'Exp-Pauli': None
        }

        self.variables = []
        super().__init__(abstract_circuit=abstract_circuit, noise=noise, *args, **kwargs)
        self.has_noise=False
        if noise is not None:
            self.has_noise=True
            self.noise_lookup = {
                'bit flip': [qulacs.gate.BitFlipNoise],
                'phase flip': [lambda target, prob: qulacs.gate.Probabilistic([prob],[qulacs.gate.Z(target)])],
                'phase damp': [lambda target, prob: qulacs.gate.DephasingNoise(target,(1/2)*(1-numpy.sqrt(1-prob)))],
                'amplitude damp': [qulacs.gate.AmplitudeDampingNoise],
                'phase-amplitude damp': [qulacs.gate.AmplitudeDampingNoise,
                                         lambda target, prob: qulacs.gate.DephasingNoise(target,(1/2)*(1-numpy.sqrt(1-prob)))
                                         ],
                'depolarizing': [lambda target,prob: qulacs.gate.DepolarizingNoise(target,3*prob/4)]
            }

            self.circuit=self.add_noise_to_circuit(noise)

    def update_variables(self, variables):
        """
        set new variable values for the circuit.
        Parameters
        ----------
        variables: dict:
            the variables to supply to the circuit.

        Returns
        -------
        None
        """
        for k, angle in enumerate(self.variables):
            self.circuit.set_parameter(k, angle(variables))

    def do_simulate(self, variables, initial_state, *args, **kwargs):
<<<<<<< HEAD
        """
        Helper function to perform simulation.

        Parameters
        ----------
        variables: dict:
            variables to supply to the circuit.
        initial_state:
            information indicating the initial state on which the circuit should act.
        args
        kwargs

        Returns
        -------
        QubitWaveFunction:
            QubitWaveFunction representing result of the simulation.
        """
        state = qulacs.QuantumState(self.n_qubits)
=======
        state = self.initialize_state(n_qubits=self.n_qubits)
>>>>>>> 6de0db3e
        lsb = BitStringLSB.from_int(initial_state, nbits=self.n_qubits)
        state.set_computational_basis(BitString.from_binary(lsb.binary).integer)
        self.circuit.update_quantum_state(state)

        wfn = QubitWaveFunction.from_array(arr=state.get_vector(), numbering=self.numbering)
        return wfn

    def convert_measurements(self, backend_result) -> QubitWaveFunction:
        """
        Transform backend evaluation results into QubitWaveFunction
        Parameters
        ----------
        backend_result:
            the return value of backend simulation.

        Returns
        -------
        QubitWaveFunction
            results transformed to tequila native QubitWaveFunction
        """
        result = QubitWaveFunction()
        # todo there are faster ways
        for k in backend_result:
            converted_key = BitString.from_binary(BitStringLSB.from_int(integer=k, nbits=self.n_qubits).binary)
            if converted_key in result._state:
                result._state[converted_key] += 1
            else:
                result._state[converted_key] = 1
        return result

    def do_sample(self, samples, circuit, noise_model=None, initial_state=0, *args, **kwargs) -> QubitWaveFunction:
<<<<<<< HEAD
        """
        Helper function for performing sampling.

        Parameters
        ----------
        samples: int:
            the number of samples to be taken.
        circuit:
            the circuit to sample from.
        noise_model: optional:
            noise model to be applied to the circuit.
        initial_state:
            sampling supports initial states for qulacs. Indicates the initial state to which circuit is applied.
        args
        kwargs

        Returns
        -------
        QubitWaveFunction:
            the results of sampling, as a Qubit Wave Function.
        """
        state = qulacs.QuantumState(self.n_qubits)
=======
        state = self.initialize_state(self.n_qubits)
>>>>>>> 6de0db3e
        lsb = BitStringLSB.from_int(initial_state, nbits=self.n_qubits)
        state.set_computational_basis(BitString.from_binary(lsb.binary).integer)
        self.circuit.update_quantum_state(state)
        if hasattr(self, "measurements"):
            result = {}
            for sample in range(samples):
                sample_result = {}
                for t, m in self.measurements.items():
                    m.update_quantum_state(state)
                    sample_result[t] = state.get_classical_value(t)

                sample_result = dict(sorted(sample_result.items(), key=lambda x: x[0]))
                binary = BitString.from_array(sample_result.values())
                if binary in result:
                    result[binary] += 1
                else:
                    result[binary] = 1

            return QubitWaveFunction(state=result)
        else:
            # sample from the whole wavefunction (all-Z measurement)
            result = state.sampling(samples)
        return self.convert_measurements(backend_result=result)

    def fast_return(self, abstract_circuit):
        """
        Todo: what is this for?
        Parameters
        ----------
        abstract_circuit

        Returns
        -------

        """
        return False

    def initialize_circuit(self, *args, **kwargs):
        """
        return an empty circuit.
        Parameters
        ----------
        args
        kwargs

        Returns
        -------
        qulacs.ParametricQuantumCircuit
        """
        n_qubits = len(self.qubit_map)
        return qulacs.ParametricQuantumCircuit(n_qubits)

    def add_exponential_pauli_gate(self, gate, circuit, variables, *args, **kwargs):
        """
        Add a native qulacs Exponential Pauli gate to a circuit.
        Parameters
        ----------
        gate: ExpPauliGateImpl:
            the gate to add
        circuit:
            the qulacs circuit, to which the gate is to be added.
        variables:
            dict containing values of the parameters appearing in the pauli gate.
        args
        kwargs

        Returns
        -------
        None
        """
        assert not gate.is_controlled()
        convert = {'x': 1, 'y': 2, 'z': 3}
        pind = [convert[x.lower()] for x in gate.paulistring.values()]
        qind = [self.qubit_map[x] for x in gate.paulistring.keys()]
        if len(gate.extract_variables()) > 0:
            self.variables.append(-gate.parameter * gate.paulistring.coeff)
            circuit.add_parametric_multi_Pauli_rotation_gate(qind, pind,
                                                             -gate.parameter(variables) * gate.paulistring.coeff)
        else:
            circuit.add_multi_Pauli_rotation_gate(qind, pind, -gate.parameter(variables) * gate.paulistring.coeff)

    def add_parametrized_gate(self, gate, circuit, variables, *args, **kwargs):
        """
        add a parametrized gate.
        Parameters
        ----------
        gate: QGateImpl:
            the gate to add to the circuit.
        circuit:
            the circuit to which the gate is to be added
        variables:
            dict that tells values of variables; needed IFF the gate is an ExpPauli gate.
        args
        kwargs

        Returns
        -------
        None
        """
        op = self.op_lookup[gate.name]
        if gate.name == 'Exp-Pauli':
            self.add_exponential_pauli_gate(gate, circuit, variables)
            return
        else:
            if len(gate.extract_variables()) > 0:
                op = op[0]
                self.variables.append(-gate.parameter)
                op(circuit)(self.qubit_map[gate.target[0]], -gate.parameter(variables=variables))
                if gate.is_controlled():
                    raise TequilaQulacsException("Gates which depend on variables can not be controlled! Gate was:\n{}".format(gate))
                return
            else:
                op = op[1]
                qulacs_gate = op(self.qubit_map[gate.target[0]], -gate.parameter(variables=variables))
        if gate.is_controlled():
            qulacs_gate = qulacs.gate.to_matrix_gate(qulacs_gate)
            for c in gate.control:
                qulacs_gate.add_control_qubit(self.qubit_map[c], 1)
        circuit.add_gate(qulacs_gate)

    def add_basic_gate(self, gate, circuit, *args, **kwargs):
        """
        add an unparametrized gate to the circuit.
        Parameters
        ----------
        gate: QGateImpl:
            the gate to be added to the circuit.
        circuit:
            the circuit, to which a gate is to be added.
        args
        kwargs

        Returns
        -------
        None
        """
        op = self.op_lookup[gate.name]
        qulacs_gate = op(*[self.qubit_map[t] for t in gate.target])
        if gate.is_controlled():
            qulacs_gate = qulacs.gate.to_matrix_gate(qulacs_gate)
            for c in gate.control:
                qulacs_gate.add_control_qubit(self.qubit_map[c], 1)

        circuit.add_gate(qulacs_gate)

    def add_measurement(self, gate, circuit, *args, **kwargs):
        """
        Add a measurement operation to a circuit.
        Parameters
        ----------
        gate: MeasurementGateImpl:
            a measurement, to be added to the circuit.
        circuit:
            a circuit, to which the measurement is to be added.
        args
        kwargs

        Returns
        -------
        None
        """
        measurements = {t: qulacs.gate.Measurement(t, t) for t in gate.target}
        if hasattr(self, "measurements"):
            for key in measurements:
                if key in self.measurements:
                    raise TequilaQulacsException("Measurement on qubit {} was given twice".format(key))
            self.measurements = {**self.measurements, **measurements}
        else:
            self.measurements = measurements


    def add_noise_to_circuit(self,noise_model):
        """
        Apply noise from a NoiseModel to a circuit.
        Parameters
        ----------
        noise_model: NoiseModel:
            the noisemodel to apply to the circuit.

        Returns
        -------
        qulacs.ParametrizedQuantumCircuit:
            self.circuit, with noise added on.
        """
        c=self.circuit
        n=noise_model
        g_count=c.get_gate_count()
        new=self.initialize_circuit()
        for i in range(g_count):
            g=c.get_gate(i)
            new.add_gate(g)
            qubits=g.get_target_index_list() + g.get_control_index_list()
            for noise in n.noises:
                if len(qubits) == noise.level:
                    for j,channel in enumerate(self.noise_lookup[noise.name]):
                        for q in qubits:
                            chan=channel(q,noise.probs[j])
                            new.add_gate(chan)
        return new

    def optimize_circuit(self, circuit, max_block_size: int = 4, silent: bool = True, *args, **kwargs):
        """
        reduce circuit depth using the native qulacs optimizer.
        Parameters
        ----------
        circuit
        max_block_size: int: Default = 4:
            the maximum block size for use by the qulacs internal optimizer.
        silent: bool:
            whether or not to print the resullt of having optimized.
        args
        kwargs

        Returns
        -------
        qulacs.QuantumCircuit:
            optimized qulacs circuit.

        """
        old = circuit.calculate_depth()
        opt = qulacs.circuit.QuantumCircuitOptimizer()
        opt.optimize(circuit, max_block_size)
        if not silent:
            print("qulacs: optimized circuit depth from {} to {} with max_block_size {}".format(old,
                                                                                                circuit.calculate_depth(),
                                                                                                max_block_size))
        return circuit


class BackendExpectationValueQulacs(BackendExpectationValue):
    """
    Class representing Expectation Values compiled for Qulacs.

    Ovverrides some methods of BackendExpectationValue, which should be seen for details.
    """
    BackendCircuitType = BackendCircuitQulacs
    use_mapping = True

    def simulate(self, variables, *args, **kwargs) -> numpy.array:
        """
        Perform simulation of this expectationvalue.
        Parameters
        ----------
        variables:
            variables, to be supplied to the underlying circuit.
        args
        kwargs

        Returns
        -------
        numpy.array:
            the result of simulation as an array.
        """
        # fast return if possible
        if self.H is None:
            return numpy.asarray([0.0])
        elif len(self.H) == 0:
            return numpy.asarray([0.0])
        elif isinstance(self.H, numbers.Number):
            return numpy.asarray[self.H]

        self.U.update_variables(variables)
        state = self.U.initialize_state()
        self.U.circuit.update_quantum_state(state)
        result = []
        for H in self.H:
            if isinstance(H, numbers.Number):
                result.append(H) # those are accumulated unit strings, e.g 0.1*X(3) in wfn on qubits 0,1
            else:
                result.append(H.get_expectation_value(state))

        return numpy.asarray(result)

    def initialize_hamiltonian(self, hamiltonians):
        """
        Convert hamiltonian to native Qulacs types for efficient expectation value evaluation.
        Parameters
        ----------
        hamiltonians:
            an interable set of hamiltonian objects.

        Returns
        -------
        list:
            initialized hamiltonian objects.

        """
        result = []
        for H in hamiltonians:
            if self.use_mapping:
                # initialize only the active parts of the Hamiltonian and pre-evaluate the passive ones
                # passive parts are the components of each individual pauli string which act on qubits where the circuit does not act on
                # if the circuit does not act on those qubits the passive parts are always evaluating to 1 (if the pauli operator is Z) or 0 (otherwise)
                # since those qubits are always in state |0>
                non_zero_strings = []
                unit_strings = []
                for ps in H.paulistrings:
                    string = ""
                    for k, v in ps.items():
                        if k in self.U.qubit_map:
                            string += v.upper() + " " + str(self.U.qubit_map[k]) + " "
                        elif v.upper() != "Z":
                            string = "ZERO"
                            break
                    string = string.strip()
                    if string != "ZERO":
                        non_zero_strings.append((ps.coeff, string))
                    elif string == "":
                        unit_strings.append((ps.coeff, string))

                # accumulate unit strings
                if len(unit_strings) > 0:
                    coeffs = [x[0] for x in unit_strings]
                    result.append(sum(coeffs))

                if len(non_zero_strings) > 0:
                    qulacs_H = qulacs.Observable(self.n_qubits)
                    for coeff, string in non_zero_strings:
                        qulacs_H.add_operator(coeff, string)
                    result.append(qulacs_H)



            else:
                if self.U.n_qubits < H.n_qubits:
                    raise TequilaQulacsException(
                        "Hamiltonian has more qubits as the Unitary. Mapped expectationvalues are switched off")

                qulacs_H = qulacs.Observable(self.n_qubits)
                for ps in H.paulistrings:
                    string = ""
                    for k, v in ps.items():
                        string += v.upper() + " " + str(k)
                    qulacs_H.add_operator(ps.coeff, string)
                result.append(qulacs_H)
        return result

    def sample(self, variables, samples, *args, **kwargs) -> numpy.array:
        """
        Sample this Expectation Value.
        Parameters
        ----------
        variables:
            variables, to supply to the underlying circuit.
        samples: int:
            the number of samples to take.
        args
        kwargs

        Returns
        -------
        numpy.ndarray:
            the result of sampling as a number.
        """
        # todo: generalize in baseclass. Do Hamiltonian mapping on initialization
        self.update_variables(variables)
        state = self.U.initialize_state()
        self.U.circuit.update_quantum_state(state)
        result = []
        for H in self._abstract_hamiltonians:
            E = 0.0
            for ps in H.paulistrings:
                # change basis, measurement is destructive so copy the state
                # to avoid recomputation
                bc = QCircuit()
                zero_string = False
                for idx, p in ps.items():
                    if idx not in self.U.qubit_map:
                        # circuit does not act on the qubit
                        # case1: paulimatrix is 'Z' -> unit factor: ignore that part
                        # case2: zero factor -> continue with next ps
                        if p.upper() != "Z":
                            zero_string = True
                    else:
                        bc += change_basis(target=idx, axis=p)

                if zero_string:
                    continue

                qbc = self.U.create_circuit(abstract_circuit=bc, variables=None)
                Esamples = []
                for sample in range(samples):
                    if self.U.has_noise:
                        state = self.U.initialize_state()
                        self.U.circuit.update_quantum_state(state)
                        state_tmp = state
                    else:
                        state_tmp = state.copy()
                    if len(bc.gates) > 0:  # otherwise there is no basis change (empty qulacs circuit does not work out)
                        qbc.update_quantum_state(state_tmp)
                    ps_measure = 1.0
                    for idx in ps.keys():
                        if idx not in self.U.qubit_map:
                            continue  # means its 1 or Z and <0|Z|0> = 1 anyway
                        else:
                            M = qulacs.gate.Measurement(self.U.qubit_map[idx], self.U.qubit_map[idx])
                            M.update_quantum_state(state_tmp)
                            measured = state_tmp.get_classical_value(self.U.qubit_map[idx])
                            ps_measure *= (-2.0 * measured + 1.0)  # 0 becomes 1 and 1 becomes -1
                    Esamples.append(ps_measure)
                E += ps.coeff * sum(Esamples) / len(Esamples)
            result.append(E)
        return numpy.asarray(result)<|MERGE_RESOLUTION|>--- conflicted
+++ resolved
@@ -126,7 +126,6 @@
             self.circuit.set_parameter(k, angle(variables))
 
     def do_simulate(self, variables, initial_state, *args, **kwargs):
-<<<<<<< HEAD
         """
         Helper function to perform simulation.
 
@@ -144,10 +143,7 @@
         QubitWaveFunction:
             QubitWaveFunction representing result of the simulation.
         """
-        state = qulacs.QuantumState(self.n_qubits)
-=======
         state = self.initialize_state(n_qubits=self.n_qubits)
->>>>>>> 6de0db3e
         lsb = BitStringLSB.from_int(initial_state, nbits=self.n_qubits)
         state.set_computational_basis(BitString.from_binary(lsb.binary).integer)
         self.circuit.update_quantum_state(state)
@@ -179,7 +175,6 @@
         return result
 
     def do_sample(self, samples, circuit, noise_model=None, initial_state=0, *args, **kwargs) -> QubitWaveFunction:
-<<<<<<< HEAD
         """
         Helper function for performing sampling.
 
@@ -201,10 +196,7 @@
         QubitWaveFunction:
             the results of sampling, as a Qubit Wave Function.
         """
-        state = qulacs.QuantumState(self.n_qubits)
-=======
         state = self.initialize_state(self.n_qubits)
->>>>>>> 6de0db3e
         lsb = BitStringLSB.from_int(initial_state, nbits=self.n_qubits)
         state.set_computational_basis(BitString.from_binary(lsb.binary).integer)
         self.circuit.update_quantum_state(state)
