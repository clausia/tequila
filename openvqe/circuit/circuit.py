--- conflicted
+++ resolved
@@ -1,7 +1,5 @@
-from abc import ABC
 from openvqe.circuit._gates_impl import QGateImpl
 import numpy
-import copy
 
 
 class QCircuit():
@@ -180,24 +178,6 @@
         else:
             return QCircuit(gates=[gate])
 
-    def _recompile_core(self, angle, shifted, spot, target, control):
-        '''
-        helper function for recursion of recompile_gate.
-        '''
-        temp = []
-        if spot == 0:
-            temp.append(QGateImpl(name="Rz", target=target, angle=-shifted))
-            temp.append(QGateImpl(name="CNOT", target=target, control=control))
-            temp.append(QGateImpl(name="Rz", target=target, angle=angle))
-            temp.append(QGateImpl(name="CNOT", target=target, control=control))
-        if spot == 1:
-            temp.append(QGateImpl(name="Rz", target=target, angle=-angle))
-            temp.append(QGateImpl(name="CNOT", target=target, control=control))
-            temp.append(QGateImpl(name="Rz", target=target, angle=shifted))
-            temp.append(QGateImpl(name="CNOT", target=target, control=control))
-
-        return temp
-
     def recompile_gate(self, gate):
         """
         TODO:
@@ -206,83 +186,7 @@
         :param gate: the QGate to recompile
         :return: list of tuple of lists of qgates
         """
-<<<<<<< HEAD
-
-        outer_list = []
-        target = gate.target
-        control = gate.control
-        angle = gate.angle
-        clone = copy.deepcopy(gate)
-        if len(target) > 1:
-            raise Exception('multi-target gates do not have quadrature decompositions. I beg your forgiveness.')
-            ### They may have one if they can be decomposed into single target gates and control gates, which can
-            ### then be decomposed further, but we have to deal with this case by case.
-
-        if gate.is_controlled():
-            #### do the case by case for controlled gates
-            if gate.name in ['Rx', 'Ry', 'Rz']:
-                g_shift = 0.5
-                s = numpy.pi / 2
-                up_angle = (angle + s) * g_shift
-                down_angle = (angle - s) * g_shift
-                if gate.name is 'Rx':
-                    for spot in [0, 1]:
-                        inner = []
-                        for ang in [up_angle, down_angle]:
-                            temp = []
-                            temp.append(QGateImpl(name="H", target=gate.target, control=None))
-                            temp += self._recompile_core(angle * g_shift, ang, spot)
-                            temp.append(QGateImpl(name="H", target=gate.target, control=None))
-                            inner.append(temp)
-
-                        outer_list.append(tuple(inner))
-
-                elif gate.name is 'Ry':
-                    for spot in [0, 1]:
-                        inner = []
-                        for ang in [up_angle, down_angle]:
-                            temp = []
-                            temp.append(QGateImpl(name="Rx", target=gate.target, angle=numpy.pi / 2, control=None))
-                            temp += self._recompile_core(angle * g_shift, ang, spot)
-                            temp.append(QGateImpl(name="Rx", target=gate.target, angle=-numpy.pi / 2, control=None))
-                            inner.append(temp)
-
-                        outer_list.append(tuple(inner))
-
-                elif gate.name is 'Rz':
-                    for spot in [0, 1]:
-                        inner = []
-                        for ang in [up_angle, down_angle]:
-                            temp = []
-                            temp += self._recompile_core(angle * g_shift, ang, spot)
-                            inner.append(temp)
-
-                        outer_list.append(tuple(inner))
-            else:
-                raise Exception('non-rotation  gates do not yet have a quadrature decompoition')
-
-
-        else:
-            if gate.name in ['Rx', 'Ry', 'Rz']:
-                g_shift = 1
-                s = numpy.pi / 2
-                up = copy.deepcopy(gate)
-                up.angle = (angle + s) * g_shift
-
-                down = copy.deepcopy(gate)
-                down.angle = (angle - s) * g_shift
-                outer_list.append(tuple([up, down]))
-            # if gate.name in ['X','Y','Z']:
-            else:
-                raise Exception('non-rotation gates do not yet have a quadrature decompoition')
-
-        return outer_list
-=======
         recompiled_gates = []
         for g in self.gates:
             recompiled_gates.append(instruction(g))
         return QCircuit(gates=recompiled_gates)
-
-
-
->>>>>>> f5492f81
